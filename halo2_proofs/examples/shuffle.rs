--- conflicted
+++ resolved
@@ -64,25 +64,13 @@
         let z = meta.advice_column_in(SecondPhase);
 
         meta.create_gate("z should start with 1", |meta| {
-<<<<<<< HEAD
-            let one = Expression::Constant(F::one());
-=======
-            let q_first = meta.query_selector(q_first);
-            let z = meta.query_advice(z, Rotation::cur());
             let one = Expression::Constant(F::ONE);
->>>>>>> fcdd5b91
 
             vec![q_first.expr() * (one - z.cur())]
         });
 
         meta.create_gate("z should end with 1", |meta| {
-<<<<<<< HEAD
-            let one = Expression::Constant(F::one());
-=======
-            let q_last = meta.query_selector(q_last);
-            let z = meta.query_advice(z, Rotation::cur());
             let one = Expression::Constant(F::ONE);
->>>>>>> fcdd5b91
 
             vec![q_last.expr() * (one - z.cur())]
         });
