use ff::Field;
use group::Curve;
use halo2curves::CurveExt;
use rand_core::RngCore;
use std::collections::BTreeSet;
use std::env::var;
use std::ops::{Range, RangeTo};
use std::sync::atomic::AtomicUsize;
use std::sync::Arc;
use std::time::Instant;
use std::{collections::HashMap, iter, mem, sync::atomic::Ordering};

use super::{
    circuit::{
        sealed::{self, SealedPhase},
        Advice, Any, Assignment, Challenge, Circuit, Column, ConstraintSystem, FirstPhase, Fixed,
        FloorPlanner, Instance, Selector,
    },
    lookup, permutation, vanishing, ChallengeBeta, ChallengeGamma, ChallengeTheta, ChallengeX,
    ChallengeY, Error, Expression, ProvingKey,
};
use crate::{
    arithmetic::{eval_polynomial, CurveAffine, FieldExt},
    circuit::Value,
    plonk::Assigned,
    poly::{
        self,
        commitment::{Blind, CommitmentScheme, Params, Prover},
        Basis, Coeff, ExtendedLagrangeCoeff, LagrangeCoeff, Polynomial, ProverQuery,
    },
    two_dim_vec_to_vec_of_slice,
};
use crate::{
    poly::batch_invert_assigned,
    transcript::{EncodedChallenge, TranscriptWrite},
};
use group::prime::PrimeCurveAffine;

/// This creates a proof for the provided `circuit` when given the public
/// parameters `params` and the proving key [`ProvingKey`] that was
/// generated previously for the same circuit. The provided `instances`
/// are zero-padded internally.
pub fn create_proof<
    'params,
    Scheme: CommitmentScheme,
    P: Prover<'params, Scheme>,
    E: EncodedChallenge<Scheme::Curve>,
    R: RngCore,
    T: TranscriptWrite<Scheme::Curve, E>,
    ConcreteCircuit: Circuit<Scheme::Scalar>,
>(
    params: &'params Scheme::ParamsProver,
    pk: &ProvingKey<Scheme::Curve>,
    circuits: &[ConcreteCircuit],
    instances: &[&[&[Scheme::Scalar]]],
    mut rng: R,
    transcript: &mut T,
) -> Result<(), Error> {
    for instance in instances.iter() {
        if instance.len() != pk.vk.cs.num_instance_columns {
            return Err(Error::InvalidInstances);
        }
    }

    // Hash verification key into transcript
    pk.vk.hash_into(transcript)?;

    let domain = &pk.vk.domain;
    let mut meta = ConstraintSystem::default();
    let config = ConcreteCircuit::configure(&mut meta);

    // Selector optimizations cannot be applied here; use the ConstraintSystem
    // from the verification key.
    let meta = &pk.vk.cs;

    struct InstanceSingle<C: CurveAffine> {
        pub instance_values: Vec<Polynomial<C::Scalar, LagrangeCoeff>>,
        pub instance_polys: Vec<Polynomial<C::Scalar, Coeff>>,
    }

    let instance: Vec<InstanceSingle<Scheme::Curve>> = instances
        .iter()
        .map(|instance| -> Result<InstanceSingle<Scheme::Curve>, Error> {
            let instance_values = instance
                .iter()
                .map(|values| {
                    let mut poly = domain.empty_lagrange();
                    assert_eq!(poly.len(), params.n() as usize);
                    if values.len() > (poly.len() - (meta.blinding_factors() + 1)) {
                        return Err(Error::InstanceTooLarge);
                    }
                    for (poly, value) in poly.iter_mut().zip(values.iter()) {
                        if !P::QUERY_INSTANCE {
                            transcript.common_scalar(*value)?;
                        }
                        *poly = *value;
                    }
                    Ok(poly)
                })
                .collect::<Result<Vec<_>, _>>()?;

            if P::QUERY_INSTANCE {
                let instance_commitments_projective: Vec<_> = instance_values
                    .iter()
                    .map(|poly| params.commit_lagrange(poly, Blind::default()))
                    .collect();
                let mut instance_commitments =
                    vec![Scheme::Curve::identity(); instance_commitments_projective.len()];
                <Scheme::Curve as CurveAffine>::CurveExt::batch_normalize(
                    &instance_commitments_projective,
                    &mut instance_commitments,
                );
                let instance_commitments = instance_commitments;
                drop(instance_commitments_projective);

                for commitment in &instance_commitments {
                    transcript.common_point(*commitment)?;
                }
            }

            let instance_polys: Vec<_> = instance_values
                .iter()
                .map(|poly| {
                    let lagrange_vec = domain.lagrange_from_vec(poly.to_vec());
                    domain.lagrange_to_coeff(lagrange_vec)
                })
                .collect();

            Ok(InstanceSingle {
                instance_values,
                instance_polys,
            })
        })
        .collect::<Result<Vec<_>, _>>()?;

    #[derive(Clone)]
    struct AdviceSingle<C: CurveAffine, B: Basis> {
        pub advice_polys: Vec<Polynomial<C::Scalar, B>>,
        pub advice_blinds: Vec<Blind<C::Scalar>>,
    }

    struct WitnessCollection<'a, F: Field> {
        k: u32,
        current_phase: sealed::Phase,
        advice_vec: Arc<Vec<Polynomial<Assigned<F>, LagrangeCoeff>>>,
        advice: Vec<&'a mut [Assigned<F>]>,
        challenges: &'a HashMap<usize, F>,
        instances: &'a [&'a [F]],
        rw_rows: Range<usize>,
        usable_rows: RangeTo<usize>,
        _marker: std::marker::PhantomData<F>,
    }

    impl<'a, F: Field> Assignment<F> for WitnessCollection<'a, F> {
        fn enter_region<NR, N>(&mut self, _: N)
        where
            NR: Into<String>,
            N: FnOnce() -> NR,
        {
            // Do nothing; we don't care about regions in this context.
        }

        fn exit_region(&mut self) {
            // Do nothing; we don't care about regions in this context.
        }

        fn enable_selector<A, AR>(&mut self, _: A, _: &Selector, _: usize) -> Result<(), Error>
        where
            A: FnOnce() -> AR,
            AR: Into<String>,
        {
            // We only care about advice columns here

            Ok(())
        }

<<<<<<< HEAD
        fn fork(&mut self, ranges: &[Range<usize>]) -> Result<Vec<Self>, Error> {
            let mut range_start = self.rw_rows.start;
            for (i, sub_range) in ranges.iter().enumerate() {
                if sub_range.start < range_start {
                    return Err(Error::Synthesis);
                }
                if i == ranges.len() - 1 && sub_range.end >= self.rw_rows.end {
                    return Err(Error::Synthesis);
                }
                range_start = sub_range.end;
                log::debug!(
                    "subCS_{} rw_rows: {}..{}",
                    i,
                    sub_range.start,
                    sub_range.end
                );
            }

            let advice_ptrs = self
                .advice
                .iter_mut()
                .map(|vec| vec.as_mut_ptr())
                .collect::<Vec<_>>();

            let mut sub_cs = vec![];
            for sub_range in ranges {
                let advice = advice_ptrs
                    .iter()
                    .map(|ptr| unsafe {
                        std::slice::from_raw_parts_mut(
                            ptr.add(sub_range.start),
                            sub_range.end - sub_range.start,
                        )
                    })
                    .collect::<Vec<&mut [Assigned<F>]>>();

                sub_cs.push(Self {
                    k: 0,
                    current_phase: self.current_phase,
                    advice_vec: self.advice_vec.clone(),
                    advice,
                    challenges: self.challenges,
                    instances: self.instances,
                    rw_rows: sub_range.clone(),
                    usable_rows: self.usable_rows,
                    _marker: Default::default(),
                });
            }

            Ok(sub_cs)
        }

        fn merge(&mut self, _sub_cs: Vec<Self>) -> Result<(), Error> {
            Ok(())
=======
        fn annotate_column<A, AR>(&mut self, _annotation: A, _column: Column<Any>)
        where
            A: FnOnce() -> AR,
            AR: Into<String>,
        {
            // Do nothing
>>>>>>> 5689a747
        }

        fn query_instance(&self, column: Column<Instance>, row: usize) -> Result<Value<F>, Error> {
            if !self.usable_rows.contains(&row) {
                return Err(Error::not_enough_rows_available(self.k));
            }

            self.instances
                .get(column.index())
                .and_then(|column| column.get(row))
                .map(|v| Value::known(*v))
                .ok_or(Error::BoundsFailure)
        }

        fn assign_advice<V, VR, A, AR>(
            &mut self,
            _: A,
            column: Column<Advice>,
            row: usize,
            to: V,
        ) -> Result<(), Error>
        where
            V: FnOnce() -> Value<VR>,
            VR: Into<Assigned<F>>,
            A: FnOnce() -> AR,
            AR: Into<String>,
        {
            // Ignore assignment of advice column in different phase than current one.
            if self.current_phase.0 < column.column_type().phase.0 {
                return Ok(());
            }

            if !self.usable_rows.contains(&row) {
                return Err(Error::not_enough_rows_available(self.k));
            }

            if !self.rw_rows.contains(&row) {
                return Err(Error::Synthesis);
            }

            *self
                .advice
                .get_mut(column.index())
                .and_then(|v| v.get_mut(row - self.rw_rows.start))
                .ok_or(Error::BoundsFailure)? = to().into_field().assign()?;

            Ok(())
        }

        fn assign_fixed<V, VR, A, AR>(
            &mut self,
            _: A,
            _: Column<Fixed>,
            _: usize,
            _: V,
        ) -> Result<(), Error>
        where
            V: FnOnce() -> Value<VR>,
            VR: Into<Assigned<F>>,
            A: FnOnce() -> AR,
            AR: Into<String>,
        {
            // We only care about advice columns here

            Ok(())
        }

        fn copy(
            &mut self,
            _: Column<Any>,
            _: usize,
            _: Column<Any>,
            _: usize,
        ) -> Result<(), Error> {
            // We only care about advice columns here

            Ok(())
        }

        fn fill_from_row(
            &mut self,
            _: Column<Fixed>,
            _: usize,
            _: Value<Assigned<F>>,
        ) -> Result<(), Error> {
            Ok(())
        }

        fn get_challenge(&self, challenge: Challenge) -> Value<F> {
            self.challenges
                .get(&challenge.index())
                .cloned()
                .map(Value::known)
                .unwrap_or_else(Value::unknown)
        }

        fn push_namespace<NR, N>(&mut self, _: N)
        where
            NR: Into<String>,
            N: FnOnce() -> NR,
        {
            // Do nothing; we don't care about namespaces in this context.
        }

        fn pop_namespace(&mut self, _: Option<String>) {
            // Do nothing; we don't care about namespaces in this context.
        }
    }

    let (advice, challenges) = {
        let mut advice = vec![
            AdviceSingle::<Scheme::Curve, LagrangeCoeff> {
                advice_polys: vec![domain.empty_lagrange(); meta.num_advice_columns],
                advice_blinds: vec![Blind::default(); meta.num_advice_columns],
            };
            instances.len()
        ];
        #[cfg(feature = "phase-check")]
        let mut advice_assignments =
            vec![vec![domain.empty_lagrange_assigned(); meta.num_advice_columns]; instances.len()];
        let mut challenges = HashMap::<usize, Scheme::Scalar>::with_capacity(meta.num_challenges);

        let unusable_rows_start = params.n() as usize - (meta.blinding_factors() + 1);
        for current_phase in pk.vk.cs.phases() {
            let column_indices = meta
                .advice_column_phase
                .iter()
                .enumerate()
                .filter_map(|(column_index, phase)| {
                    if current_phase == *phase {
                        Some(column_index)
                    } else {
                        None
                    }
                })
                .collect::<BTreeSet<_>>();

            for (circuit_idx, ((circuit, advice), instances)) in circuits
                .iter()
                .zip(advice.iter_mut())
                .zip(instances)
                .enumerate()
            {
                let advice_vec = Arc::new(vec![
                    domain.empty_lagrange_assigned();
                    meta.num_advice_columns
                ]);
                let advice_slice = two_dim_vec_to_vec_of_slice!(advice_vec);
                let mut witness = WitnessCollection {
                    k: params.k(),
                    current_phase,
                    advice_vec,
                    advice: advice_slice,
                    instances,
                    challenges: &challenges,
                    // The prover will not be allowed to assign values to advice
                    // cells that exist within inactive rows, which include some
                    // number of blinding factors and an extra row for use in the
                    // permutation argument.
                    usable_rows: ..unusable_rows_start,
                    rw_rows: 0..unusable_rows_start,
                    _marker: std::marker::PhantomData,
                };

                // Synthesize the circuit to obtain the witness and other information.
                ConcreteCircuit::FloorPlanner::synthesize(
                    &mut witness,
                    circuit,
                    config.clone(),
                    meta.constants.clone(),
                )?;

                #[cfg(feature = "phase-check")]
                {
                    for (idx, advice_col) in witness.advice_vec.iter().enumerate() {
                        if pk.vk.cs.advice_column_phase[idx].0 < current_phase.0
                            && advice_assignments[circuit_idx][idx].values != advice_col.values
                        {
                            log::error!(
                                "advice column {}(at {:?}) changed when {:?}",
                                idx,
                                pk.vk.cs.advice_column_phase[idx],
                                current_phase
                            );
                        }
                    }
                }

                let mut advice_values = batch_invert_assigned::<Scheme::Scalar>(
                    Arc::try_unwrap(witness.advice_vec)
                        .expect("there must only one Arc for advice_vec")
                        .into_iter()
                        .enumerate()
                        .filter_map(|(column_index, advice)| {
                            if column_indices.contains(&column_index) {
                                #[cfg(feature = "phase-check")]
                                {
                                    advice_assignments[circuit_idx][column_index] = advice.clone();
                                }
                                Some(advice)
                            } else {
                                None
                            }
                        })
                        .collect(),
                );

                // Add blinding factors to advice columns
                for advice_values in &mut advice_values {
                    //for cell in &mut advice_values[unusable_rows_start..] {
                    //*cell = C::Scalar::random(&mut rng);
                    //*cell = C::Scalar::one();
                    //}
                    let idx = advice_values.len() - 1;
                    advice_values[idx] = Scheme::Scalar::one();
                }

                // Compute commitments to advice column polynomials
                let blinds: Vec<_> = advice_values
                    .iter()
                    .map(|_| Blind(Scheme::Scalar::random(&mut rng)))
                    .collect();
                let advice_commitments_projective: Vec<_> = advice_values
                    .iter()
                    .zip(blinds.iter())
                    .map(|(poly, blind)| params.commit_lagrange(poly, *blind))
                    .collect();
                let mut advice_commitments =
                    vec![Scheme::Curve::identity(); advice_commitments_projective.len()];
                <Scheme::Curve as CurveAffine>::CurveExt::batch_normalize(
                    &advice_commitments_projective,
                    &mut advice_commitments,
                );
                let advice_commitments = advice_commitments;
                drop(advice_commitments_projective);

                for commitment in &advice_commitments {
                    transcript.write_point(*commitment)?;
                }
                for ((column_index, advice_values), blind) in
                    column_indices.iter().zip(advice_values).zip(blinds)
                {
                    advice.advice_polys[*column_index] = advice_values;
                    advice.advice_blinds[*column_index] = blind;
                }
            }

            for (index, phase) in meta.challenge_phase.iter().enumerate() {
                if current_phase == *phase {
                    let existing =
                        challenges.insert(index, *transcript.squeeze_challenge_scalar::<()>());
                    assert!(existing.is_none());
                }
            }
        }

        assert_eq!(challenges.len(), meta.num_challenges);
        let challenges = (0..meta.num_challenges)
            .map(|index| challenges.remove(&index).unwrap())
            .collect::<Vec<_>>();

        (advice, challenges)
    };

    // Sample theta challenge for keeping lookup columns linearly independent
    let theta: ChallengeTheta<_> = transcript.squeeze_challenge_scalar();

    let lookups: Vec<Vec<lookup::prover::Permuted<Scheme::Curve>>> = instance
        .iter()
        .zip(advice.iter())
        .map(|(instance, advice)| -> Result<Vec<_>, Error> {
            // Construct and commit to permuted values for each lookup
            pk.vk
                .cs
                .lookups
                .iter()
                .map(|lookup| {
                    lookup.commit_permuted(
                        pk,
                        params,
                        domain,
                        theta,
                        &advice.advice_polys,
                        &pk.fixed_values,
                        &instance.instance_values,
                        &challenges,
                        &mut rng,
                        transcript,
                    )
                })
                .collect()
        })
        .collect::<Result<Vec<_>, _>>()?;

    // Sample beta challenge
    let beta: ChallengeBeta<_> = transcript.squeeze_challenge_scalar();

    // Sample gamma challenge
    let gamma: ChallengeGamma<_> = transcript.squeeze_challenge_scalar();

    // Commit to permutations.
    let permutations: Vec<permutation::prover::Committed<Scheme::Curve>> = instance
        .iter()
        .zip(advice.iter())
        .map(|(instance, advice)| {
            pk.vk.cs.permutation.commit(
                params,
                pk,
                &pk.permutation,
                &advice.advice_polys,
                &pk.fixed_values,
                &instance.instance_values,
                beta,
                gamma,
                &mut rng,
                transcript,
            )
        })
        .collect::<Result<Vec<_>, _>>()?;

    let lookups: Vec<Vec<lookup::prover::Committed<Scheme::Curve>>> = lookups
        .into_iter()
        .map(|lookups| -> Result<Vec<_>, _> {
            // Construct and commit to products for each lookup
            lookups
                .into_iter()
                .map(|lookup| lookup.commit_product(pk, params, beta, gamma, &mut rng, transcript))
                .collect::<Result<Vec<_>, _>>()
        })
        .collect::<Result<Vec<_>, _>>()?;

    // Commit to the vanishing argument's random polynomial for blinding h(x_3)
    let vanishing = vanishing::Argument::commit(params, domain, &mut rng, transcript)?;

    // Obtain challenge for keeping all separate gates linearly independent
    let y: ChallengeY<_> = transcript.squeeze_challenge_scalar();

    // Calculate the advice polys
    let advice: Vec<AdviceSingle<Scheme::Curve, Coeff>> = advice
        .into_iter()
        .map(
            |AdviceSingle {
                 advice_polys,
                 advice_blinds,
             }| {
                AdviceSingle {
                    advice_polys: advice_polys
                        .into_iter()
                        .map(|poly| domain.lagrange_to_coeff(poly))
                        .collect::<Vec<_>>(),
                    advice_blinds,
                }
            },
        )
        .collect();

    // Evaluate the h(X) polynomial
    let h_poly = pk.ev.evaluate_h(
        pk,
        &advice
            .iter()
            .map(|a| a.advice_polys.as_slice())
            .collect::<Vec<_>>(),
        &instance
            .iter()
            .map(|i| i.instance_polys.as_slice())
            .collect::<Vec<_>>(),
        &challenges,
        *y,
        *beta,
        *gamma,
        *theta,
        &lookups,
        &permutations,
    );

    // Construct the vanishing argument's h(X) commitments
    let vanishing = vanishing.construct(params, domain, h_poly, &mut rng, transcript)?;

    let x: ChallengeX<_> = transcript.squeeze_challenge_scalar();
    let xn = x.pow(&[params.n() as u64, 0, 0, 0]);

    if P::QUERY_INSTANCE {
        // Compute and hash instance evals for each circuit instance
        for instance in instance.iter() {
            // Evaluate polynomials at omega^i x
            let instance_evals: Vec<_> = meta
                .instance_queries
                .iter()
                .map(|&(column, at)| {
                    eval_polynomial(
                        &instance.instance_polys[column.index()],
                        domain.rotate_omega(*x, at),
                    )
                })
                .collect();

            // Hash each instance column evaluation
            for eval in instance_evals.iter() {
                transcript.write_scalar(*eval)?;
            }
        }
    }

    // Compute and hash advice evals for each circuit instance
    for advice in advice.iter() {
        // Evaluate polynomials at omega^i x
        let advice_evals: Vec<_> = meta
            .advice_queries
            .iter()
            .map(|&(column, at)| {
                eval_polynomial(
                    &advice.advice_polys[column.index()],
                    domain.rotate_omega(*x, at),
                )
            })
            .collect();

        // Hash each advice column evaluation
        for eval in advice_evals.iter() {
            transcript.write_scalar(*eval)?;
        }
    }

    // Compute and hash fixed evals (shared across all circuit instances)
    let fixed_evals: Vec<_> = meta
        .fixed_queries
        .iter()
        .map(|&(column, at)| {
            eval_polynomial(&pk.fixed_polys[column.index()], domain.rotate_omega(*x, at))
        })
        .collect();

    // Hash each fixed column evaluation
    for eval in fixed_evals.iter() {
        transcript.write_scalar(*eval)?;
    }

    let vanishing = vanishing.evaluate(x, xn, domain, transcript)?;

    // Evaluate common permutation data
    pk.permutation.evaluate(x, transcript)?;

    // Evaluate the permutations, if any, at omega^i x.
    let permutations: Vec<permutation::prover::Evaluated<Scheme::Curve>> = permutations
        .into_iter()
        .map(|permutation| -> Result<_, _> { permutation.construct().evaluate(pk, x, transcript) })
        .collect::<Result<Vec<_>, _>>()?;

    // Evaluate the lookups, if any, at omega^i x.
    let lookups: Vec<Vec<lookup::prover::Evaluated<Scheme::Curve>>> = lookups
        .into_iter()
        .map(|lookups| -> Result<Vec<_>, _> {
            lookups
                .into_iter()
                .map(|p| p.evaluate(pk, x, transcript))
                .collect::<Result<Vec<_>, _>>()
        })
        .collect::<Result<Vec<_>, _>>()?;

    let instances = instance
        .iter()
        .zip(advice.iter())
        .zip(permutations.iter())
        .zip(lookups.iter())
        .flat_map(|(((instance, advice), permutation), lookups)| {
            iter::empty()
                .chain(
                    P::QUERY_INSTANCE
                        .then_some(pk.vk.cs.instance_queries.iter().map(move |&(column, at)| {
                            ProverQuery {
                                point: domain.rotate_omega(*x, at),
                                poly: &instance.instance_polys[column.index()],
                                blind: Blind::default(),
                            }
                        }))
                        .into_iter()
                        .flatten(),
                )
                .chain(
                    pk.vk
                        .cs
                        .advice_queries
                        .iter()
                        .map(move |&(column, at)| ProverQuery {
                            point: domain.rotate_omega(*x, at),
                            poly: &advice.advice_polys[column.index()],
                            blind: advice.advice_blinds[column.index()],
                        }),
                )
                .chain(permutation.open(pk, x))
                .chain(lookups.iter().flat_map(move |p| p.open(pk, x)).into_iter())
        })
        .chain(
            pk.vk
                .cs
                .fixed_queries
                .iter()
                .map(|&(column, at)| ProverQuery {
                    point: domain.rotate_omega(*x, at),
                    poly: &pk.fixed_polys[column.index()],
                    blind: Blind::default(),
                }),
        )
        .chain(pk.permutation.open(x))
        // We query the h(X) polynomial at x
        .chain(vanishing.open(x));

    let prover = P::new(params);
    prover
        .create_proof(rng, transcript, instances)
        .map_err(|_| Error::ConstraintSystemFailure)
}<|MERGE_RESOLUTION|>--- conflicted
+++ resolved
@@ -174,7 +174,6 @@
             Ok(())
         }
 
-<<<<<<< HEAD
         fn fork(&mut self, ranges: &[Range<usize>]) -> Result<Vec<Self>, Error> {
             let mut range_start = self.rw_rows.start;
             for (i, sub_range) in ranges.iter().enumerate() {
@@ -229,14 +228,14 @@
 
         fn merge(&mut self, _sub_cs: Vec<Self>) -> Result<(), Error> {
             Ok(())
-=======
+        }
+
         fn annotate_column<A, AR>(&mut self, _annotation: A, _column: Column<Any>)
         where
             A: FnOnce() -> AR,
             AR: Into<String>,
         {
             // Do nothing
->>>>>>> 5689a747
         }
 
         fn query_instance(&self, column: Column<Instance>, row: usize) -> Result<Value<F>, Error> {
