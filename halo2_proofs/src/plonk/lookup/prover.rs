use super::super::{
    circuit::Expression, ChallengeBeta, ChallengeGamma, ChallengeTheta, ChallengeX, Error,
    ProvingKey,
};
use super::Argument;
use crate::plonk::evaluation::evaluate;
use crate::poly::Basis;
use crate::{
    arithmetic::{eval_polynomial, parallelize, BaseExt, CurveAffine, FieldExt},
    poly::{
        commitment::Params, multiopen::ProverQuery, Coeff, EvaluationDomain, ExtendedLagrangeCoeff,
        LagrangeCoeff, Polynomial, Rotation,
    },
    transcript::{EncodedChallenge, TranscriptWrite},
};
use group::{
    ff::{BatchInvert, Field},
    Curve,
};
use rand_core::RngCore;
use std::any::TypeId;
use std::convert::TryInto;
use std::num::ParseIntError;
use std::ops::Index;
use std::{
    collections::BTreeMap,
    iter,
    ops::{Mul, MulAssign},
};

#[derive(Debug)]
pub(in crate::plonk) struct Permuted<C: CurveAffine> {
    compressed_input_expression: Polynomial<C::Scalar, LagrangeCoeff>,
    permuted_input_expression: Polynomial<C::Scalar, LagrangeCoeff>,
    permuted_input_poly: Polynomial<C::Scalar, Coeff>,
    compressed_table_expression: Polynomial<C::Scalar, LagrangeCoeff>,
    permuted_table_expression: Polynomial<C::Scalar, LagrangeCoeff>,
    permuted_table_poly: Polynomial<C::Scalar, Coeff>,
}

#[derive(Debug)]
pub(in crate::plonk) struct Committed<C: CurveAffine> {
    pub(in crate::plonk) permuted_input_poly: Polynomial<C::Scalar, Coeff>,
    pub(in crate::plonk) permuted_table_poly: Polynomial<C::Scalar, Coeff>,
    pub(in crate::plonk) product_poly: Polynomial<C::Scalar, Coeff>,
}

pub(in crate::plonk) struct Evaluated<C: CurveAffine> {
    constructed: Committed<C>,
}

impl<F: FieldExt> Argument<F> {
    /// Given a Lookup with input expressions [A_0, A_1, ..., A_{m-1}] and table expressions
    /// [S_0, S_1, ..., S_{m-1}], this method
    /// - constructs A_compressed = \theta^{m-1} A_0 + theta^{m-2} A_1 + ... + \theta A_{m-2} + A_{m-1}
    ///   and S_compressed = \theta^{m-1} S_0 + theta^{m-2} S_1 + ... + \theta S_{m-2} + S_{m-1},
    /// - permutes A_compressed and S_compressed using permute_expression_pair() helper,
    ///   obtaining A' and S', and
    /// - constructs Permuted<C> struct using permuted_input_value = A', and
    ///   permuted_table_expression = S'.
    /// The Permuted<C> struct is used to update the Lookup, and is then returned.
    pub(in crate::plonk) fn commit_permuted<
        'a,
        C,
        E: EncodedChallenge<C>,
        R: RngCore,
        T: TranscriptWrite<C, E>,
    >(
        &self,
        pk: &ProvingKey<C>,
        params: &Params<C>,
        domain: &EvaluationDomain<C::Scalar>,
        theta: ChallengeTheta<C>,
        advice_values: &'a [Polynomial<C::Scalar, LagrangeCoeff>],
        fixed_values: &'a [Polynomial<C::Scalar, LagrangeCoeff>],
        instance_values: &'a [Polynomial<C::Scalar, LagrangeCoeff>],
        transcript: &mut T,
        mut rng: R,
    ) -> Result<Permuted<C>, Error>
    where
        C: CurveAffine<ScalarExt = F>,
        C::Curve: Mul<F, Output = C::Curve> + MulAssign<F>,
    {
        // Closure to get values of expressions and compress them
        let compress_expressions = |expressions: &[Expression<C::Scalar>]| {
            let compressed_expression = expressions
                .iter()
                .map(|expression| {
<<<<<<< HEAD
                    pk.vk.domain.lagrange_from_vec(evaluate(
                        expression,
                        params.n as usize,
                        1,
                        fixed_values,
                        advice_values,
                        instance_values,
                    ))
=======
                    expression.evaluate(
                        &|scalar| poly::Ast::ConstantTerm(scalar),
                        &|_| panic!("virtual selectors are removed during optimization"),
                        &|query| {
                            fixed_values[query.column_index]
                                .with_rotation(query.rotation)
                                .into()
                        },
                        &|query| {
                            advice_values[query.column_index]
                                .with_rotation(query.rotation)
                                .into()
                        },
                        &|query| {
                            instance_values[query.column_index]
                                .with_rotation(query.rotation)
                                .into()
                        },
                        &|a| -a,
                        &|a, b| a + b,
                        &|a, b| a * b,
                        &|a, scalar| a * scalar,
                    )
>>>>>>> 8ff5b1e3
                })
                .fold(domain.empty_lagrange(), |acc, expression| {
                    acc * *theta + &expression
                });
            compressed_expression
        };

<<<<<<< HEAD
        // Closure to construct commitment to vector of values
        let commit_values = |values: &Polynomial<C::Scalar, LagrangeCoeff>| {
            let poly = pk.vk.domain.lagrange_to_coeff(values.clone());
            let commitment = params.commit_lagrange(values).to_affine();
            (poly, commitment)
=======
            let unpermuted_cosets: Vec<_> = expressions
                .iter()
                .map(|expression| {
                    expression.evaluate(
                        &|scalar| poly::Ast::ConstantTerm(scalar),
                        &|_| panic!("virtual selectors are removed during optimization"),
                        &|query| {
                            fixed_cosets[query.column_index]
                                .with_rotation(query.rotation)
                                .into()
                        },
                        &|query| {
                            advice_cosets[query.column_index]
                                .with_rotation(query.rotation)
                                .into()
                        },
                        &|query| {
                            instance_cosets[query.column_index]
                                .with_rotation(query.rotation)
                                .into()
                        },
                        &|a| -a,
                        &|a, b| a + b,
                        &|a, b| a * b,
                        &|a, scalar| a * scalar,
                    )
                })
                .collect();

            // Compressed version of expressions
            let compressed_expression = unpermuted_expressions.iter().fold(
                poly::Ast::ConstantTerm(C::Scalar::zero()),
                |acc, expression| &(acc * *theta) + expression,
            );

            (
                unpermuted_expressions
                    .iter()
                    .map(|ast| value_evaluator.evaluate(ast, domain))
                    .collect(),
                unpermuted_cosets,
                value_evaluator.evaluate(&compressed_expression, domain),
            )
>>>>>>> 8ff5b1e3
        };

        // Get values of input expressions involved in the lookup and compress them
        let compressed_input_expression = compress_expressions(&self.input_expressions);

        // Get values of table expressions involved in the lookup and compress them
        let compressed_table_expression = compress_expressions(&self.table_expressions);

        // Permute compressed (InputExpression, TableExpression) pair
        let (permuted_input_expression, permuted_table_expression) = permute_expression_pair::<C, _>(
            pk,
            params,
            domain,
            &mut rng,
            &compressed_input_expression,
            &compressed_table_expression,
        )?;

        // Commit to permuted input expression
        let (permuted_input_poly, permuted_input_commitment) =
            commit_values(&permuted_input_expression);

        // Commit to permuted table expression
        let (permuted_table_poly, permuted_table_commitment) =
            commit_values(&permuted_table_expression);

        // Hash permuted input commitment
        transcript.write_point(permuted_input_commitment)?;

        // Hash permuted table commitment
        transcript.write_point(permuted_table_commitment)?;

        Ok(Permuted {
            compressed_input_expression,
            permuted_input_expression,
            permuted_input_poly,
            compressed_table_expression,
            permuted_table_expression,
            permuted_table_poly,
        })
    }
}

impl<C: CurveAffine> Permuted<C> {
    /// Given a Lookup with input expressions, table expressions, and the permuted
    /// input expression and permuted table expression, this method constructs the
    /// grand product polynomial over the lookup. The grand product polynomial
    /// is used to populate the Product<C> struct. The Product<C> struct is
    /// added to the Lookup and finally returned by the method.
    pub(in crate::plonk) fn commit_product<
        E: EncodedChallenge<C>,
        R: RngCore,
        T: TranscriptWrite<C, E>,
    >(
        self,
        pk: &ProvingKey<C>,
        params: &Params<C>,
        beta: ChallengeBeta<C>,
        gamma: ChallengeGamma<C>,
        transcript: &mut T,
        mut rng: R,
    ) -> Result<Committed<C>, Error> {
        let blinding_factors = pk.vk.cs.blinding_factors();
        // Goal is to compute the products of fractions
        //
        // Numerator: (\theta^{m-1} a_0(\omega^i) + \theta^{m-2} a_1(\omega^i) + ... + \theta a_{m-2}(\omega^i) + a_{m-1}(\omega^i) + \beta)
        //            * (\theta^{m-1} s_0(\omega^i) + \theta^{m-2} s_1(\omega^i) + ... + \theta s_{m-2}(\omega^i) + s_{m-1}(\omega^i) + \gamma)
        // Denominator: (a'(\omega^i) + \beta) (s'(\omega^i) + \gamma)
        //
        // where a_j(X) is the jth input expression in this lookup,
        // where a'(X) is the compression of the permuted input expressions,
        // s_j(X) is the jth table expression in this lookup,
        // s'(X) is the compression of the permuted table expressions,
        // and i is the ith row of the expression.
        let mut lookup_product = vec![C::Scalar::zero(); params.n as usize];
        // Denominator uses the permuted input expression and permuted table expression
        parallelize(&mut lookup_product, |lookup_product, start| {
            for ((lookup_product, permuted_input_value), permuted_table_value) in lookup_product
                .iter_mut()
                .zip(self.permuted_input_expression[start..].iter())
                .zip(self.permuted_table_expression[start..].iter())
            {
                *lookup_product = (*beta + permuted_input_value) * &(*gamma + permuted_table_value);
            }
        });

        // Batch invert to obtain the denominators for the lookup product
        // polynomials
        lookup_product.iter_mut().batch_invert();

        // Finish the computation of the entire fraction by computing the numerators
        // (\theta^{m-1} a_0(\omega^i) + \theta^{m-2} a_1(\omega^i) + ... + \theta a_{m-2}(\omega^i) + a_{m-1}(\omega^i) + \beta)
        // * (\theta^{m-1} s_0(\omega^i) + \theta^{m-2} s_1(\omega^i) + ... + \theta s_{m-2}(\omega^i) + s_{m-1}(\omega^i) + \gamma)
        parallelize(&mut lookup_product, |product, start| {
            for (i, product) in product.iter_mut().enumerate() {
                let i = i + start;

                *product *= &(self.compressed_input_expression[i] + &*beta);
                *product *= &(self.compressed_table_expression[i] + &*gamma);
            }
        });

        // The product vector is a vector of products of fractions of the form
        //
        // Numerator: (\theta^{m-1} a_0(\omega^i) + \theta^{m-2} a_1(\omega^i) + ... + \theta a_{m-2}(\omega^i) + a_{m-1}(\omega^i) + \beta)
        //            * (\theta^{m-1} s_0(\omega^i) + \theta^{m-2} s_1(\omega^i) + ... + \theta s_{m-2}(\omega^i) + s_{m-1}(\omega^i) + \gamma)
        // Denominator: (a'(\omega^i) + \beta) (s'(\omega^i) + \gamma)
        //
        // where there are m input expressions and m table expressions,
        // a_j(\omega^i) is the jth input expression in this lookup,
        // a'j(\omega^i) is the permuted input expression,
        // s_j(\omega^i) is the jth table expression in this lookup,
        // s'(\omega^i) is the permuted table expression,
        // and i is the ith row of the expression.

        // Compute the evaluations of the lookup product polynomial
        // over our domain, starting with z[0] = 1
        let z = iter::once(C::Scalar::one())
            .chain(lookup_product)
            .scan(C::Scalar::one(), |state, cur| {
                *state *= &cur;
                Some(*state)
            })
            // Take all rows including the "last" row which should
            // be a boolean (and ideally 1, else soundness is broken)
            .take(params.n as usize - blinding_factors)
            // Chain random blinding factors.
            .chain((0..blinding_factors).map(|_| C::Scalar::random(&mut rng)))
            .collect::<Vec<_>>();
        assert_eq!(z.len(), params.n as usize);
        let z = pk.vk.domain.lagrange_from_vec(z);

        #[cfg(feature = "sanity-checks")]
        // This test works only with intermediate representations in this method.
        // It can be used for debugging purposes.
        {
            // While in Lagrange basis, check that product is correctly constructed
            let u = (params.n as usize) - (blinding_factors + 1);

            // l_0(X) * (1 - z(X)) = 0
            assert_eq!(z[0], C::Scalar::one());

            // z(\omega X) (a'(X) + \beta) (s'(X) + \gamma)
            // - z(X) (\theta^{m-1} a_0(X) + ... + a_{m-1}(X) + \beta) (\theta^{m-1} s_0(X) + ... + s_{m-1}(X) + \gamma)
            for i in 0..u {
                let mut left = z[i + 1];
                let permuted_input_value = &self.permuted_input_expression[i];

                let permuted_table_value = &self.permuted_table_expression[i];

                left *= &(*beta + permuted_input_value);
                left *= &(*gamma + permuted_table_value);

                let mut right = z[i];
                let mut input_term = self.compressed_input_expression[i];
                let mut table_term = self.compressed_table_expression[i];

                input_term += &(*beta);
                table_term += &(*gamma);
                right *= &(input_term * &table_term);

                assert_eq!(left, right);
            }

            // l_last(X) * (z(X)^2 - z(X)) = 0
            // Assertion will fail only when soundness is broken, in which
            // case this z[u] value will be zero. (bad!)
            assert_eq!(z[u], C::Scalar::one());
        }
        let product_commitment = params.commit_lagrange(&z).to_affine();

        // Hash product commitment
        transcript.write_point(product_commitment)?;

        let z = pk.vk.domain.lagrange_to_coeff(z);

        Ok(Committed::<C> {
            permuted_input_poly: self.permuted_input_poly,
            permuted_table_poly: self.permuted_table_poly,
            product_poly: z,
        })
    }
}

impl<C: CurveAffine> Committed<C> {
    pub(in crate::plonk) fn evaluate<E: EncodedChallenge<C>, T: TranscriptWrite<C, E>>(
        self,
        pk: &ProvingKey<C>,
        x: ChallengeX<C>,
        transcript: &mut T,
    ) -> Result<Evaluated<C>, Error> {
        let domain = &pk.vk.domain;
        let x_inv = domain.rotate_omega(*x, Rotation::prev());
        let x_next = domain.rotate_omega(*x, Rotation::next());

        let product_eval = eval_polynomial(&self.product_poly, *x);
        let product_next_eval = eval_polynomial(&self.product_poly, x_next);
        let permuted_input_eval = eval_polynomial(&self.permuted_input_poly, *x);
        let permuted_input_inv_eval = eval_polynomial(&self.permuted_input_poly, x_inv);
        let permuted_table_eval = eval_polynomial(&self.permuted_table_poly, *x);

        // Hash each advice evaluation
        for eval in iter::empty()
            .chain(Some(product_eval))
            .chain(Some(product_next_eval))
            .chain(Some(permuted_input_eval))
            .chain(Some(permuted_input_inv_eval))
            .chain(Some(permuted_table_eval))
        {
            transcript.write_scalar(eval)?;
        }

        Ok(Evaluated { constructed: self })
    }
}

impl<C: CurveAffine> Evaluated<C> {
    pub(in crate::plonk) fn open<'a>(
        &'a self,
        pk: &'a ProvingKey<C>,
        x: ChallengeX<C>,
    ) -> impl Iterator<Item = ProverQuery<'a, C>> + Clone {
        let x_inv = pk.vk.domain.rotate_omega(*x, Rotation::prev());
        let x_next = pk.vk.domain.rotate_omega(*x, Rotation::next());

        iter::empty()
            // Open lookup product commitments at x
            .chain(Some(ProverQuery {
                point: *x,
                rotation: Rotation::cur(),
                poly: &self.constructed.product_poly,
            }))
            // Open lookup input commitments at x
            .chain(Some(ProverQuery {
                point: *x,
                rotation: Rotation::cur(),
                poly: &self.constructed.permuted_input_poly,
            }))
            // Open lookup table commitments at x
            .chain(Some(ProverQuery {
                point: *x,
                rotation: Rotation::cur(),
                poly: &self.constructed.permuted_table_poly,
            }))
            // Open lookup input commitments at x_inv
            .chain(Some(ProverQuery {
                point: x_inv,
                rotation: Rotation::prev(),
                poly: &self.constructed.permuted_input_poly,
            }))
            // Open lookup product commitments at x_next
            .chain(Some(ProverQuery {
                point: x_next,
                rotation: Rotation::next(),
                poly: &self.constructed.product_poly,
            }))
    }
}

type ExpressionPair<F> = (Polynomial<F, LagrangeCoeff>, Polynomial<F, LagrangeCoeff>);

/// Given a vector of input values A and a vector of table values S,
/// this method permutes A and S to produce A' and S', such that:
/// - like values in A' are vertically adjacent to each other; and
/// - the first row in a sequence of like values in A' is the row
///   that has the corresponding value in S'.
/// This method returns (A', S') if no errors are encountered.
fn permute_expression_pair<C: CurveAffine, R: RngCore>(
    pk: &ProvingKey<C>,
    params: &Params<C>,
    domain: &EvaluationDomain<C::Scalar>,
    mut rng: R,
    input_expression: &Polynomial<C::Scalar, LagrangeCoeff>,
    table_expression: &Polynomial<C::Scalar, LagrangeCoeff>,
) -> Result<ExpressionPair<C::Scalar>, Error> {
    let blinding_factors = pk.vk.cs.blinding_factors();
    let usable_rows = params.n as usize - (blinding_factors + 1);

    let mut permuted_input_expression: Vec<C::Scalar> = input_expression.to_vec();
    permuted_input_expression.truncate(usable_rows);

    // Sort input lookup expression values
    permuted_input_expression.sort();

    // A BTreeMap of each unique element in the table expression and its count
    let mut leftover_table_map: BTreeMap<C::Scalar, u32> = table_expression
        .iter()
        .take(usable_rows)
        .fold(BTreeMap::new(), |mut acc, coeff| {
            *acc.entry(*coeff).or_insert(0) += 1;
            acc
        });
    let mut permuted_table_coeffs = vec![C::Scalar::zero(); usable_rows];

    let mut repeated_input_rows = permuted_input_expression
        .iter()
        .zip(permuted_table_coeffs.iter_mut())
        .enumerate()
        .filter_map(|(row, (input_value, table_value))| {
            // If this is the first occurrence of `input_value` in the input expression
            if row == 0 || *input_value != permuted_input_expression[row - 1] {
                *table_value = *input_value;
                // Remove one instance of input_value from leftover_table_map
                if let Some(count) = leftover_table_map.get_mut(input_value) {
                    assert!(*count > 0);
                    *count -= 1;
                    None
                } else {
                    // Return error if input_value not found
                    Some(Err(Error::ConstraintSystemFailure))
                }
            // If input value is repeated
            } else {
                Some(Ok(row))
            }
        })
        .collect::<Result<Vec<_>, _>>()?;

    // Populate permuted table at unfilled rows with leftover table elements
    for (coeff, count) in leftover_table_map.iter() {
        for _ in 0..*count {
            permuted_table_coeffs[repeated_input_rows.pop().unwrap() as usize] = *coeff;
        }
    }
    assert!(repeated_input_rows.is_empty());

    permuted_input_expression
        .extend((0..(blinding_factors + 1)).map(|_| C::Scalar::random(&mut rng)));
    permuted_table_coeffs.extend((0..(blinding_factors + 1)).map(|_| C::Scalar::random(&mut rng)));
    assert_eq!(permuted_input_expression.len(), params.n as usize);
    assert_eq!(permuted_table_coeffs.len(), params.n as usize);

    #[cfg(feature = "sanity-checks")]
    {
        let mut last = None;
        for (a, b) in permuted_input_expression
            .iter()
            .zip(permuted_table_coeffs.iter())
            .take(usable_rows)
        {
            if *a != *b {
                assert_eq!(*a, last.unwrap());
            }
            last = Some(*a);
        }
    }

    Ok((
        domain.lagrange_from_vec(permuted_input_expression),
        domain.lagrange_from_vec(permuted_table_coeffs),
    ))
}<|MERGE_RESOLUTION|>--- conflicted
+++ resolved
@@ -3,13 +3,13 @@
     ProvingKey,
 };
 use super::Argument;
-use crate::plonk::evaluation::evaluate;
-use crate::poly::Basis;
 use crate::{
-    arithmetic::{eval_polynomial, parallelize, BaseExt, CurveAffine, FieldExt},
+    arithmetic::{eval_polynomial, parallelize, CurveAffine, FieldExt},
     poly::{
-        commitment::Params, multiopen::ProverQuery, Coeff, EvaluationDomain, ExtendedLagrangeCoeff,
-        LagrangeCoeff, Polynomial, Rotation,
+        self,
+        commitment::{Blind, Params},
+        multiopen::ProverQuery,
+        Coeff, EvaluationDomain, ExtendedLagrangeCoeff, LagrangeCoeff, Polynomial, Rotation,
     },
     transcript::{EncodedChallenge, TranscriptWrite},
 };
@@ -18,10 +18,6 @@
     Curve,
 };
 use rand_core::RngCore;
-use std::any::TypeId;
-use std::convert::TryInto;
-use std::num::ParseIntError;
-use std::ops::Index;
 use std::{
     collections::BTreeMap,
     iter,
@@ -29,24 +25,40 @@
 };
 
 #[derive(Debug)]
-pub(in crate::plonk) struct Permuted<C: CurveAffine> {
-    compressed_input_expression: Polynomial<C::Scalar, LagrangeCoeff>,
+pub(in crate::plonk) struct Permuted<C: CurveAffine, Ev> {
+    unpermuted_input_expressions: Vec<Polynomial<C::Scalar, LagrangeCoeff>>,
+    unpermuted_input_cosets: Vec<poly::Ast<Ev, C::Scalar, ExtendedLagrangeCoeff>>,
     permuted_input_expression: Polynomial<C::Scalar, LagrangeCoeff>,
     permuted_input_poly: Polynomial<C::Scalar, Coeff>,
-    compressed_table_expression: Polynomial<C::Scalar, LagrangeCoeff>,
+    permuted_input_coset: poly::AstLeaf<Ev, ExtendedLagrangeCoeff>,
+    permuted_input_blind: Blind<C::Scalar>,
+    unpermuted_table_expressions: Vec<Polynomial<C::Scalar, LagrangeCoeff>>,
+    unpermuted_table_cosets: Vec<poly::Ast<Ev, C::Scalar, ExtendedLagrangeCoeff>>,
     permuted_table_expression: Polynomial<C::Scalar, LagrangeCoeff>,
     permuted_table_poly: Polynomial<C::Scalar, Coeff>,
+    permuted_table_coset: poly::AstLeaf<Ev, ExtendedLagrangeCoeff>,
+    permuted_table_blind: Blind<C::Scalar>,
 }
 
 #[derive(Debug)]
-pub(in crate::plonk) struct Committed<C: CurveAffine> {
-    pub(in crate::plonk) permuted_input_poly: Polynomial<C::Scalar, Coeff>,
-    pub(in crate::plonk) permuted_table_poly: Polynomial<C::Scalar, Coeff>,
-    pub(in crate::plonk) product_poly: Polynomial<C::Scalar, Coeff>,
+pub(in crate::plonk) struct Committed<C: CurveAffine, Ev> {
+    permuted: Permuted<C, Ev>,
+    product_poly: Polynomial<C::Scalar, Coeff>,
+    product_coset: poly::AstLeaf<Ev, ExtendedLagrangeCoeff>,
+    product_blind: Blind<C::Scalar>,
+}
+
+pub(in crate::plonk) struct Constructed<C: CurveAffine> {
+    permuted_input_poly: Polynomial<C::Scalar, Coeff>,
+    permuted_input_blind: Blind<C::Scalar>,
+    permuted_table_poly: Polynomial<C::Scalar, Coeff>,
+    permuted_table_blind: Blind<C::Scalar>,
+    product_poly: Polynomial<C::Scalar, Coeff>,
+    product_blind: Blind<C::Scalar>,
 }
 
 pub(in crate::plonk) struct Evaluated<C: CurveAffine> {
-    constructed: Committed<C>,
+    constructed: Constructed<C>,
 }
 
 impl<F: FieldExt> Argument<F> {
@@ -63,6 +75,8 @@
         'a,
         C,
         E: EncodedChallenge<C>,
+        Ev: Copy + Send + Sync,
+        Ec: Copy + Send + Sync,
         R: RngCore,
         T: TranscriptWrite<C, E>,
     >(
@@ -70,32 +84,28 @@
         pk: &ProvingKey<C>,
         params: &Params<C>,
         domain: &EvaluationDomain<C::Scalar>,
+        value_evaluator: &poly::Evaluator<Ev, C::Scalar, LagrangeCoeff>,
+        coset_evaluator: &mut poly::Evaluator<Ec, C::Scalar, ExtendedLagrangeCoeff>,
         theta: ChallengeTheta<C>,
-        advice_values: &'a [Polynomial<C::Scalar, LagrangeCoeff>],
-        fixed_values: &'a [Polynomial<C::Scalar, LagrangeCoeff>],
-        instance_values: &'a [Polynomial<C::Scalar, LagrangeCoeff>],
+        advice_values: &'a [poly::AstLeaf<Ev, LagrangeCoeff>],
+        fixed_values: &'a [poly::AstLeaf<Ev, LagrangeCoeff>],
+        instance_values: &'a [poly::AstLeaf<Ev, LagrangeCoeff>],
+        advice_cosets: &'a [poly::AstLeaf<Ec, ExtendedLagrangeCoeff>],
+        fixed_cosets: &'a [poly::AstLeaf<Ec, ExtendedLagrangeCoeff>],
+        instance_cosets: &'a [poly::AstLeaf<Ec, ExtendedLagrangeCoeff>],
+        mut rng: R,
         transcript: &mut T,
-        mut rng: R,
-    ) -> Result<Permuted<C>, Error>
+    ) -> Result<Permuted<C, Ec>, Error>
     where
         C: CurveAffine<ScalarExt = F>,
         C::Curve: Mul<F, Output = C::Curve> + MulAssign<F>,
     {
         // Closure to get values of expressions and compress them
         let compress_expressions = |expressions: &[Expression<C::Scalar>]| {
-            let compressed_expression = expressions
+            // Values of input expressions involved in the lookup
+            let unpermuted_expressions: Vec<_> = expressions
                 .iter()
                 .map(|expression| {
-<<<<<<< HEAD
-                    pk.vk.domain.lagrange_from_vec(evaluate(
-                        expression,
-                        params.n as usize,
-                        1,
-                        fixed_values,
-                        advice_values,
-                        instance_values,
-                    ))
-=======
                     expression.evaluate(
                         &|scalar| poly::Ast::ConstantTerm(scalar),
                         &|_| panic!("virtual selectors are removed during optimization"),
@@ -119,21 +129,9 @@
                         &|a, b| a * b,
                         &|a, scalar| a * scalar,
                     )
->>>>>>> 8ff5b1e3
                 })
-                .fold(domain.empty_lagrange(), |acc, expression| {
-                    acc * *theta + &expression
-                });
-            compressed_expression
-        };
-
-<<<<<<< HEAD
-        // Closure to construct commitment to vector of values
-        let commit_values = |values: &Polynomial<C::Scalar, LagrangeCoeff>| {
-            let poly = pk.vk.domain.lagrange_to_coeff(values.clone());
-            let commitment = params.commit_lagrange(values).to_affine();
-            (poly, commitment)
-=======
+                .collect();
+
             let unpermuted_cosets: Vec<_> = expressions
                 .iter()
                 .map(|expression| {
@@ -177,14 +175,15 @@
                 unpermuted_cosets,
                 value_evaluator.evaluate(&compressed_expression, domain),
             )
->>>>>>> 8ff5b1e3
         };
 
         // Get values of input expressions involved in the lookup and compress them
-        let compressed_input_expression = compress_expressions(&self.input_expressions);
+        let (unpermuted_input_expressions, unpermuted_input_cosets, compressed_input_expression) =
+            compress_expressions(&self.input_expressions);
 
         // Get values of table expressions involved in the lookup and compress them
-        let compressed_table_expression = compress_expressions(&self.table_expressions);
+        let (unpermuted_table_expressions, unpermuted_table_cosets, compressed_table_expression) =
+            compress_expressions(&self.table_expressions);
 
         // Permute compressed (InputExpression, TableExpression) pair
         let (permuted_input_expression, permuted_table_expression) = permute_expression_pair::<C, _>(
@@ -196,12 +195,20 @@
             &compressed_table_expression,
         )?;
 
+        // Closure to construct commitment to vector of values
+        let mut commit_values = |values: &Polynomial<C::Scalar, LagrangeCoeff>| {
+            let poly = pk.vk.domain.lagrange_to_coeff(values.clone());
+            let blind = Blind(C::Scalar::random(&mut rng));
+            let commitment = params.commit_lagrange(values, blind).to_affine();
+            (poly, blind, commitment)
+        };
+
         // Commit to permuted input expression
-        let (permuted_input_poly, permuted_input_commitment) =
+        let (permuted_input_poly, permuted_input_blind, permuted_input_commitment) =
             commit_values(&permuted_input_expression);
 
         // Commit to permuted table expression
-        let (permuted_table_poly, permuted_table_commitment) =
+        let (permuted_table_poly, permuted_table_blind, permuted_table_commitment) =
             commit_values(&permuted_table_expression);
 
         // Hash permuted input commitment
@@ -210,18 +217,29 @@
         // Hash permuted table commitment
         transcript.write_point(permuted_table_commitment)?;
 
+        let permuted_input_coset = coset_evaluator
+            .register_poly(pk.vk.domain.coeff_to_extended(permuted_input_poly.clone()));
+        let permuted_table_coset = coset_evaluator
+            .register_poly(pk.vk.domain.coeff_to_extended(permuted_table_poly.clone()));
+
         Ok(Permuted {
-            compressed_input_expression,
+            unpermuted_input_expressions,
+            unpermuted_input_cosets,
             permuted_input_expression,
             permuted_input_poly,
-            compressed_table_expression,
+            permuted_input_coset,
+            permuted_input_blind,
+            unpermuted_table_expressions,
+            unpermuted_table_cosets,
             permuted_table_expression,
             permuted_table_poly,
+            permuted_table_coset,
+            permuted_table_blind,
         })
     }
 }
 
-impl<C: CurveAffine> Permuted<C> {
+impl<C: CurveAffine, Ev: Copy + Send + Sync> Permuted<C, Ev> {
     /// Given a Lookup with input expressions, table expressions, and the permuted
     /// input expression and permuted table expression, this method constructs the
     /// grand product polynomial over the lookup. The grand product polynomial
@@ -235,11 +253,13 @@
         self,
         pk: &ProvingKey<C>,
         params: &Params<C>,
+        theta: ChallengeTheta<C>,
         beta: ChallengeBeta<C>,
         gamma: ChallengeGamma<C>,
+        evaluator: &mut poly::Evaluator<Ev, C::Scalar, ExtendedLagrangeCoeff>,
+        mut rng: R,
         transcript: &mut T,
-        mut rng: R,
-    ) -> Result<Committed<C>, Error> {
+    ) -> Result<Committed<C, Ev>, Error> {
         let blinding_factors = pk.vk.cs.blinding_factors();
         // Goal is to compute the products of fractions
         //
@@ -275,8 +295,22 @@
             for (i, product) in product.iter_mut().enumerate() {
                 let i = i + start;
 
-                *product *= &(self.compressed_input_expression[i] + &*beta);
-                *product *= &(self.compressed_table_expression[i] + &*gamma);
+                // Compress unpermuted input expressions
+                let mut input_term = C::Scalar::zero();
+                for unpermuted_input_expression in self.unpermuted_input_expressions.iter() {
+                    input_term *= &*theta;
+                    input_term += &unpermuted_input_expression[i];
+                }
+
+                // Compress unpermuted table expressions
+                let mut table_term = C::Scalar::zero();
+                for unpermuted_table_expression in self.unpermuted_table_expressions.iter() {
+                    table_term *= &*theta;
+                    table_term += &unpermuted_table_expression[i];
+                }
+
+                *product *= &(input_term + &*beta);
+                *product *= &(table_term + &*gamma);
             }
         });
 
@@ -332,8 +366,15 @@
                 left *= &(*gamma + permuted_table_value);
 
                 let mut right = z[i];
-                let mut input_term = self.compressed_input_expression[i];
-                let mut table_term = self.compressed_table_expression[i];
+                let mut input_term = self
+                    .unpermuted_input_expressions
+                    .iter()
+                    .fold(C::Scalar::zero(), |acc, input| acc * &*theta + &input[i]);
+
+                let mut table_term = self
+                    .unpermuted_table_expressions
+                    .iter()
+                    .fold(C::Scalar::zero(), |acc, table| acc * &*theta + &table[i]);
 
                 input_term += &(*beta);
                 table_term += &(*gamma);
@@ -347,22 +388,117 @@
             // case this z[u] value will be zero. (bad!)
             assert_eq!(z[u], C::Scalar::one());
         }
-        let product_commitment = params.commit_lagrange(&z).to_affine();
+
+        let product_blind = Blind(C::Scalar::random(rng));
+        let product_commitment = params.commit_lagrange(&z, product_blind).to_affine();
+        let z = pk.vk.domain.lagrange_to_coeff(z);
+        let product_coset = evaluator.register_poly(pk.vk.domain.coeff_to_extended(z.clone()));
 
         // Hash product commitment
         transcript.write_point(product_commitment)?;
 
-        let z = pk.vk.domain.lagrange_to_coeff(z);
-
-        Ok(Committed::<C> {
-            permuted_input_poly: self.permuted_input_poly,
-            permuted_table_poly: self.permuted_table_poly,
+        Ok(Committed::<C, _> {
+            permuted: self,
             product_poly: z,
+            product_coset,
+            product_blind,
         })
     }
 }
 
-impl<C: CurveAffine> Committed<C> {
+impl<'a, C: CurveAffine, Ev: Copy + Send + Sync + 'a> Committed<C, Ev> {
+    /// Given a Lookup with input expressions, table expressions, permuted input
+    /// expression, permuted table expression, and grand product polynomial, this
+    /// method constructs constraints that must hold between these values.
+    /// This method returns the constraints as a vector of ASTs for polynomials in
+    /// the extended evaluation domain.
+    pub(in crate::plonk) fn construct(
+        self,
+        theta: ChallengeTheta<C>,
+        beta: ChallengeBeta<C>,
+        gamma: ChallengeGamma<C>,
+        l0: poly::AstLeaf<Ev, ExtendedLagrangeCoeff>,
+        l_blind: poly::AstLeaf<Ev, ExtendedLagrangeCoeff>,
+        l_last: poly::AstLeaf<Ev, ExtendedLagrangeCoeff>,
+    ) -> (
+        Constructed<C>,
+        impl Iterator<Item = poly::Ast<Ev, C::Scalar, ExtendedLagrangeCoeff>> + 'a,
+    ) {
+        let permuted = self.permuted;
+
+        let active_rows = poly::Ast::one() - (poly::Ast::from(l_last) + l_blind);
+        let beta = poly::Ast::ConstantTerm(*beta);
+        let gamma = poly::Ast::ConstantTerm(*gamma);
+
+        let expressions = iter::empty()
+            // l_0(X) * (1 - z(X)) = 0
+            .chain(Some((poly::Ast::one() - self.product_coset) * l0))
+            // l_last(X) * (z(X)^2 - z(X)) = 0
+            .chain(Some(
+                (poly::Ast::from(self.product_coset) * self.product_coset - self.product_coset)
+                    * l_last,
+            ))
+            // (1 - (l_last(X) + l_blind(X))) * (
+            //   z(\omega X) (a'(X) + \beta) (s'(X) + \gamma)
+            //   - z(X) (\theta^{m-1} a_0(X) + ... + a_{m-1}(X) + \beta) (\theta^{m-1} s_0(X) + ... + s_{m-1}(X) + \gamma)
+            // ) = 0
+            .chain({
+                // z(\omega X) (a'(X) + \beta) (s'(X) + \gamma)
+                let left: poly::Ast<_, _, _> = poly::Ast::<_, C::Scalar, _>::from(
+                    self.product_coset.with_rotation(Rotation::next()),
+                ) * (poly::Ast::from(permuted.permuted_input_coset)
+                    + beta.clone())
+                    * (poly::Ast::from(permuted.permuted_table_coset) + gamma.clone());
+
+                //  z(X) (\theta^{m-1} a_0(X) + ... + a_{m-1}(X) + \beta) (\theta^{m-1} s_0(X) + ... + s_{m-1}(X) + \gamma)
+                let compress_cosets = |cosets: &[poly::Ast<_, _, _>]| {
+                    cosets.iter().fold(
+                        poly::Ast::<_, _, ExtendedLagrangeCoeff>::ConstantTerm(C::Scalar::zero()),
+                        |acc, eval| acc * poly::Ast::ConstantTerm(*theta) + eval.clone(),
+                    )
+                };
+                let right: poly::Ast<_, _, _> = poly::Ast::from(self.product_coset)
+                    * (compress_cosets(&permuted.unpermuted_input_cosets) + beta)
+                    * (compress_cosets(&permuted.unpermuted_table_cosets) + gamma);
+
+                Some((left - right) * active_rows.clone())
+            })
+            // Check that the first values in the permuted input expression and permuted
+            // fixed expression are the same.
+            // l_0(X) * (a'(X) - s'(X)) = 0
+            .chain(Some(
+                (poly::Ast::from(permuted.permuted_input_coset) - permuted.permuted_table_coset)
+                    * l0,
+            ))
+            // Check that each value in the permuted lookup input expression is either
+            // equal to the value above it, or the value at the same index in the
+            // permuted table expression.
+            // (1 - (l_last + l_blind)) * (a′(X) − s′(X))⋅(a′(X) − a′(\omega^{-1} X)) = 0
+            .chain(Some(
+                (poly::Ast::<_, C::Scalar, _>::from(permuted.permuted_input_coset)
+                    - permuted.permuted_table_coset)
+                    * (poly::Ast::from(permuted.permuted_input_coset)
+                        - permuted
+                            .permuted_input_coset
+                            .with_rotation(Rotation::prev()))
+                    * active_rows,
+            ));
+
+        (
+            Constructed {
+                permuted_input_poly: permuted.permuted_input_poly,
+                permuted_input_blind: permuted.permuted_input_blind,
+                permuted_table_poly: permuted.permuted_table_poly,
+                permuted_table_blind: permuted.permuted_table_blind,
+                product_poly: self.product_poly,
+                product_blind: self.product_blind,
+            },
+            expressions,
+        )
+    }
+}
+
+impl<C: CurveAffine> Constructed<C> {
     pub(in crate::plonk) fn evaluate<E: EncodedChallenge<C>, T: TranscriptWrite<C, E>>(
         self,
         pk: &ProvingKey<C>,
@@ -407,32 +543,32 @@
             // Open lookup product commitments at x
             .chain(Some(ProverQuery {
                 point: *x,
-                rotation: Rotation::cur(),
                 poly: &self.constructed.product_poly,
+                blind: self.constructed.product_blind,
             }))
             // Open lookup input commitments at x
             .chain(Some(ProverQuery {
                 point: *x,
-                rotation: Rotation::cur(),
                 poly: &self.constructed.permuted_input_poly,
+                blind: self.constructed.permuted_input_blind,
             }))
             // Open lookup table commitments at x
             .chain(Some(ProverQuery {
                 point: *x,
-                rotation: Rotation::cur(),
                 poly: &self.constructed.permuted_table_poly,
+                blind: self.constructed.permuted_table_blind,
             }))
             // Open lookup input commitments at x_inv
             .chain(Some(ProverQuery {
                 point: x_inv,
-                rotation: Rotation::prev(),
                 poly: &self.constructed.permuted_input_poly,
+                blind: self.constructed.permuted_input_blind,
             }))
             // Open lookup product commitments at x_next
             .chain(Some(ProverQuery {
                 point: x_next,
-                rotation: Rotation::next(),
                 poly: &self.constructed.product_poly,
+                blind: self.constructed.product_blind,
             }))
     }
 }
