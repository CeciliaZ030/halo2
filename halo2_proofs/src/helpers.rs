<<<<<<< HEAD
use crate::plonk::{Any, Column};
=======
use crate::poly::Polynomial;
>>>>>>> 5689a747
use ff::Field;
use ff::PrimeField;
use halo2curves::FieldExt;
use halo2curves::{pairing::Engine, serde::SerdeObject, CurveAffine};
use num_bigint::BigUint;
use std::io;

<<<<<<< HEAD
#[derive(Clone, Debug)]
pub(crate) struct CopyCell {
    pub column: Column<Any>,
    pub row: usize,
}

=======
/// This enum specifies how various types are serialized and deserialized.
#[derive(Clone, Copy, Debug)]
pub enum SerdeFormat {
    /// Curve elements are serialized in compressed form.
    /// Field elements are serialized in standard form, with endianness specified by the
    /// `PrimeField` implementation.
    Processed,
    /// Curve elements are serialized in uncompressed form. Field elements are serialized
    /// in their internal Montgomery representation.
    /// When deserializing, checks are performed to ensure curve elements indeed lie on the curve and field elements
    /// are less than modulus.
    RawBytes,
    /// Serialization is the same as `RawBytes`, but no checks are performed.
    RawBytesUnchecked,
}
// Keep this trait for compatibility with IPA serialization
>>>>>>> 5689a747
pub(crate) trait CurveRead: CurveAffine {
    /// Reads a compressed element from the buffer and attempts to parse it
    /// using `from_bytes`.
    fn read<R: io::Read>(reader: &mut R) -> io::Result<Self> {
        let mut compressed = Self::Repr::default();
        reader.read_exact(compressed.as_mut())?;
        Option::from(Self::from_bytes(&compressed))
            .ok_or_else(|| io::Error::new(io::ErrorKind::Other, "Invalid point encoding in proof"))
    }
}
impl<C: CurveAffine> CurveRead for C {}

pub fn field_to_bn<F: FieldExt>(f: &F) -> BigUint {
    BigUint::from_bytes_le(f.to_repr().as_ref())
}

/// Input a big integer `bn`, compute a field element `f`
/// such that `f == bn % F::MODULUS`.
pub fn bn_to_field<F: FieldExt>(bn: &BigUint) -> F {
    let mut buf = bn.to_bytes_le();
    buf.resize(64, 0u8);

    let mut buf_array = [0u8; 64];
    buf_array.copy_from_slice(buf.as_ref());
    F::from_bytes_wide(&buf_array)
}

/// Input a base field element `b`, output a scalar field
/// element `s` s.t. `s == b % ScalarField::MODULUS`
pub(crate) fn base_to_scalar<C: CurveAffine>(base: &C::Base) -> C::Scalar {
    let bn = field_to_bn(base);
    // bn_to_field will perform a mod reduction
    bn_to_field(&bn)
}

#[macro_export]
macro_rules! two_dim_vec_to_vec_of_slice {
    ($arc_vec:ident) => {
        unsafe {
            let arc_vec_clone = $arc_vec.clone();
            let ptr = Arc::as_ptr(&arc_vec_clone) as *mut Vec<Vec<_>>;
            let mut_ref = &mut (*ptr);

            mut_ref
                .iter_mut()
                .map(|item| item.as_mut_slice())
                .collect::<Vec<_>>()
        }
    };
}

#[cfg(test)]
mod test {
    use super::*;
    use halo2curves::bn256::{Fq, G1Affine};
    use rand_core::OsRng;
    #[test]
    fn test_conversion() {
        // random numbers
        for _ in 0..100 {
            let b = Fq::random(OsRng);
            let bi = field_to_bn(&b);
            let b_rec = bn_to_field(&bi);
            assert_eq!(b, b_rec);

            let s = base_to_scalar::<G1Affine>(&b);
            let si = field_to_bn(&s);
            // TODO: fixme -- this test has a small probability to fail
            // because |base field| > |scalar field|
            assert_eq!(si, bi);
        }
    }
}
pub trait SerdeCurveAffine: CurveAffine + SerdeObject {
    /// Reads an element from the buffer and parses it according to the `format`:
    /// - `Processed`: Reads a compressed curve element and decompress it
    /// - `RawBytes`: Reads an uncompressed curve element with coordinates in Montgomery form.
    /// Checks that field elements are less than modulus, and then checks that the point is on the curve.
    /// - `RawBytesUnchecked`: Reads an uncompressed curve element with coordinates in Montgomery form;
    /// does not perform any checks
    fn read<R: io::Read>(reader: &mut R, format: SerdeFormat) -> io::Result<Self> {
        match format {
            SerdeFormat::Processed => <Self as CurveRead>::read(reader),
            SerdeFormat::RawBytes => <Self as SerdeObject>::read_raw(reader),
            SerdeFormat::RawBytesUnchecked => Ok(<Self as SerdeObject>::read_raw_unchecked(reader)),
        }
    }
    /// Writes a curve element according to `format`:
    /// - `Processed`: Writes a compressed curve element
    /// - Otherwise: Writes an uncompressed curve element with coordinates in Montgomery form
    fn write<W: io::Write>(&self, writer: &mut W, format: SerdeFormat) -> io::Result<()> {
        match format {
            SerdeFormat::Processed => writer.write_all(self.to_bytes().as_ref()),
            _ => self.write_raw(writer),
        }
    }
}
impl<C: CurveAffine + SerdeObject> SerdeCurveAffine for C {}

pub trait SerdePrimeField: PrimeField + SerdeObject {
    /// Reads a field element as bytes from the buffer according to the `format`:
    /// - `Processed`: Reads a field element in standard form, with endianness specified by the
    /// `PrimeField` implementation, and checks that the element is less than the modulus.
    /// - `RawBytes`: Reads a field element from raw bytes in its internal Montgomery representations,
    /// and checks that the element is less than the modulus.
    /// - `RawBytesUnchecked`: Reads a field element in Montgomery form and performs no checks.
    fn read<R: io::Read>(reader: &mut R, format: SerdeFormat) -> io::Result<Self> {
        match format {
            SerdeFormat::Processed => {
                let mut compressed = Self::Repr::default();
                reader.read_exact(compressed.as_mut())?;
                Option::from(Self::from_repr(compressed)).ok_or_else(|| {
                    io::Error::new(io::ErrorKind::Other, "Invalid prime field point encoding")
                })
            }
            SerdeFormat::RawBytes => <Self as SerdeObject>::read_raw(reader),
            SerdeFormat::RawBytesUnchecked => Ok(<Self as SerdeObject>::read_raw_unchecked(reader)),
        }
    }

    /// Writes a field element as bytes to the buffer according to the `format`:
    /// - `Processed`: Writes a field element in standard form, with endianness specified by the
    /// `PrimeField` implementation.
    /// - Otherwise: Writes a field element into raw bytes in its internal Montgomery representation,
    /// WITHOUT performing the expensive Montgomery reduction.
    fn write<W: io::Write>(&self, writer: &mut W, format: SerdeFormat) -> io::Result<()> {
        match format {
            SerdeFormat::Processed => writer.write_all(self.to_repr().as_ref()),
            _ => self.write_raw(writer),
        }
    }
}
impl<F: PrimeField + SerdeObject> SerdePrimeField for F {}

/// Convert a slice of `bool` into a `u8`.
///
/// Panics if the slice has length greater than 8.
pub fn pack(bits: &[bool]) -> u8 {
    let mut value = 0u8;
    assert!(bits.len() <= 8);
    for (bit_index, bit) in bits.iter().enumerate() {
        value |= (*bit as u8) << bit_index;
    }
    value
}

/// Writes the first `bits.len()` bits of a `u8` into `bits`.
pub fn unpack(byte: u8, bits: &mut [bool]) {
    for (bit_index, bit) in bits.iter_mut().enumerate() {
        *bit = (byte >> bit_index) & 1 == 1;
    }
}

/// Reads a vector of polynomials from buffer
pub(crate) fn read_polynomial_vec<R: io::Read, F: SerdePrimeField, B>(
    reader: &mut R,
    format: SerdeFormat,
) -> io::Result<Vec<Polynomial<F, B>>> {
    let mut len = [0u8; 4];
    reader.read_exact(&mut len)?;
    let len = u32::from_be_bytes(len);

    (0..len)
        .map(|_| Polynomial::<F, B>::read(reader, format))
        .collect::<io::Result<Vec<_>>>()
}

/// Writes a slice of polynomials to buffer
pub(crate) fn write_polynomial_slice<W: io::Write, F: SerdePrimeField, B>(
    slice: &[Polynomial<F, B>],
    writer: &mut W,
    format: SerdeFormat,
) -> io::Result<()> {
    writer.write_all(&(slice.len() as u32).to_be_bytes())?;
    for poly in slice.iter() {
        poly.write(writer, format)?;
    }
    Ok(())
}

/// Gets the total number of bytes of a slice of polynomials, assuming all polynomials are the same length
pub(crate) fn polynomial_slice_byte_length<F: PrimeField, B>(slice: &[Polynomial<F, B>]) -> usize {
    let field_len = F::default().to_repr().as_ref().len();
    4 + slice.len() * (4 + field_len * slice.get(0).map(|poly| poly.len()).unwrap_or(0))
}<|MERGE_RESOLUTION|>--- conflicted
+++ resolved
@@ -1,8 +1,5 @@
-<<<<<<< HEAD
 use crate::plonk::{Any, Column};
-=======
 use crate::poly::Polynomial;
->>>>>>> 5689a747
 use ff::Field;
 use ff::PrimeField;
 use halo2curves::FieldExt;
@@ -10,14 +7,6 @@
 use num_bigint::BigUint;
 use std::io;
 
-<<<<<<< HEAD
-#[derive(Clone, Debug)]
-pub(crate) struct CopyCell {
-    pub column: Column<Any>,
-    pub row: usize,
-}
-
-=======
 /// This enum specifies how various types are serialized and deserialized.
 #[derive(Clone, Copy, Debug)]
 pub enum SerdeFormat {
@@ -33,8 +22,14 @@
     /// Serialization is the same as `RawBytes`, but no checks are performed.
     RawBytesUnchecked,
 }
+
+#[derive(Clone, Debug)]
+pub(crate) struct CopyCell {
+    pub column: Column<Any>,
+    pub row: usize,
+}
+
 // Keep this trait for compatibility with IPA serialization
->>>>>>> 5689a747
 pub(crate) trait CurveRead: CurveAffine {
     /// Reads a compressed element from the buffer and attempts to parse it
     /// using `from_bytes`.
